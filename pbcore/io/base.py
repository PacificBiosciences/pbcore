#################################################################################
# Copyright (c) 2011-2015, Pacific Biosciences of California, Inc.
#
# All rights reserved.
#
# Redistribution and use in source and binary forms, with or without
# modification, are permitted provided that the following conditions are met:
# * Redistributions of source code must retain the above copyright
#   notice, this list of conditions and the following disclaimer.
# * Redistributions in binary form must reproduce the above copyright
#   notice, this list of conditions and the following disclaimer in the
#   documentation and/or other materials provided with the distribution.
# * Neither the name of Pacific Biosciences nor the names of its
#   contributors may be used to endorse or promote products derived from
#   this software without specific prior written permission.
#
# NO EXPRESS OR IMPLIED LICENSES TO ANY PARTY'S PATENT RIGHTS ARE GRANTED BY
# THIS LICENSE.  THIS SOFTWARE IS PROVIDED BY PACIFIC BIOSCIENCES AND ITS
# CONTRIBUTORS "AS IS" AND ANY EXPRESS OR IMPLIED WARRANTIES, INCLUDING, BUT NOT
# LIMITED TO, THE IMPLIED WARRANTIES OF MERCHANTABILITY AND FITNESS FOR A
# PARTICULAR PURPOSE ARE DISCLAIMED. IN NO EVENT SHALL PACIFIC BIOSCIENCES OR
# ITS CONTRIBUTORS BE LIABLE FOR ANY DIRECT, INDIRECT, INCIDENTAL, SPECIAL,
# EXEMPLARY, OR CONSEQUENTIAL DAMAGES (INCLUDING, BUT NOT LIMITED TO,
# PROCUREMENT OF SUBSTITUTE GOODS OR SERVICES; LOSS OF USE, DATA, OR PROFITS; OR
# BUSINESS INTERRUPTION) HOWEVER CAUSED AND ON ANY THEORY OF LIABILITY, WHETHER
# IN CONTRACT, STRICT LIABILITY, OR TORT (INCLUDING NEGLIGENCE OR OTHERWISE)
# ARISING IN ANY WAY OUT OF THE USE OF THIS SOFTWARE, EVEN IF ADVISED OF THE
# POSSIBILITY OF SUCH DAMAGE.
#################################################################################

# Base classes for readers and writers.
# Author: David Alexander

from __future__ import absolute_import
import gzip
from os.path import abspath, expanduser

__all__ = [ "ReaderBase", "WriterBase" ]

def isFileLikeObject(o):
    return hasattr(o, "read") and hasattr(o, "write")

def getFileHandle(filenameOrFile, mode="r"):
    """
    Given a filename not ending in ".gz", open the file with the
    appropriate mode.

    Given a filename ending in ".gz", return a filehandle to the
    unzipped stream.

    Given a file object, return it unless the mode is incorrect--in
    that case, raise an exception.
    """
    assert mode in ("r", "w")

    if isinstance(filenameOrFile, basestring):
        filename = abspath(expanduser(filenameOrFile))
        if filename.endswith(".gz"):
            return gzip.open(filename, mode)
        else:
            return open(filename, mode)
    elif isFileLikeObject(filenameOrFile):
        return filenameOrFile
    else:
        raise Exception("Invalid type to getFileHandle")

<<<<<<< HEAD
class RWBase(object):
    @property
    def filename(self):
        return self.file.name
=======
class ReaderBase(object):
    def __init__(self, f):
        """
        Prepare for iteration through the records in the file
        """
        self.file = getFileHandle(f, "r")
        if hasattr(self.file, "name"):
            self.filename = self.file.name
        else:
            self.filename = "(anonymous)"
>>>>>>> 5ac3806f

    def close(self):
        """
        Close the underlying file
        """
        self.file.close()

    def __enter__(self):
        return self

    def __exit__(self, exc_type, exc_value, traceback):
        self.close()

    def __repr__(self):
        return "<%s for %s>" % (type(self).__name__, self.filename)
    
class ReaderBase(RWBase):
    def __init__(self, f):
        """
        Prepare for iteration through the records in the file
        """
<<<<<<< HEAD
        self.file = getFileHandle(f, "r")
    
class WriterBase(RWBase):
    def __init__(self, f):
=======
        self.file = getFileHandle(f, "w")
        if hasattr(self.file, "name"):
            self.filename = self.file.name
        else:
            self.filename = "(anonymous)"

    def close(self):
>>>>>>> 5ac3806f
        """
        Prepare for output to the file
        """
        self.file = getFileHandle(f, "w")<|MERGE_RESOLUTION|>--- conflicted
+++ resolved
@@ -64,12 +64,7 @@
     else:
         raise Exception("Invalid type to getFileHandle")
 
-<<<<<<< HEAD
-class RWBase(object):
-    @property
-    def filename(self):
-        return self.file.name
-=======
+
 class ReaderBase(object):
     def __init__(self, f):
         """
@@ -80,7 +75,6 @@
             self.filename = self.file.name
         else:
             self.filename = "(anonymous)"
->>>>>>> 5ac3806f
 
     def close(self):
         """
@@ -96,18 +90,12 @@
 
     def __repr__(self):
         return "<%s for %s>" % (type(self).__name__, self.filename)
-    
-class ReaderBase(RWBase):
+
+class WriterBase(object):
     def __init__(self, f):
         """
-        Prepare for iteration through the records in the file
+        Prepare for output to the file
         """
-<<<<<<< HEAD
-        self.file = getFileHandle(f, "r")
-    
-class WriterBase(RWBase):
-    def __init__(self, f):
-=======
         self.file = getFileHandle(f, "w")
         if hasattr(self.file, "name"):
             self.filename = self.file.name
@@ -115,8 +103,16 @@
             self.filename = "(anonymous)"
 
     def close(self):
->>>>>>> 5ac3806f
         """
-        Prepare for output to the file
+        Close the underlying file
         """
-        self.file = getFileHandle(f, "w")+        self.file.close()
+
+    def __enter__(self):
+        return self
+
+    def __exit__(self, exc_type, exc_value, traceback):
+        self.close()
+
+    def __repr__(self):
+        return "<%s for %s>" % (type(self).__name__, self.filename)